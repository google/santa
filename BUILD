load("@build_bazel_rules_apple//apple:versioning.bzl", "apple_bundle_version")
load("//:helper.bzl", "run_command")
load("//:version.bzl", "SANTA_VERSION")

package(default_visibility = ["//:santa_package_group"])

licenses(["notice"])

exports_files(["LICENSE"])

# The version label for mac_* rules.
apple_bundle_version(
    name = "version",
    build_version = SANTA_VERSION,
    short_version_string = SANTA_VERSION,
)

# Used to detect release builds
config_setting(
    name = "release_build",
    values = {"define": "SANTA_BUILD_TYPE=release"},
    visibility = [":santa_package_group"],
)

# Used to detect CI builds
config_setting(
    name = "ci_build",
    values = {"define": "SANTA_BUILD_TYPE=ci"},
    visibility = [":santa_package_group"],
)

# Used to detect optimized builds
config_setting(
    name = "opt_build",
    values = {"compilation_mode": "opt"},
)

package_group(
    name = "santa_package_group",
    packages = ["//..."],
)

################################################################################
# Loading/Unloading/Reloading
################################################################################
run_command(
    name = "unload",
    cmd = """
sudo launchctl unload /Library/LaunchDaemons/com.google.santad.plist 2>/dev/null
sudo launchctl unload /Library/LaunchDaemons/com.google.santa.bundleservice.plist 2>/dev/null
sudo launchctl unload /Library/LaunchDaemons/com.google.santa.metricservice.plist 2>/dev/null
sudo kextunload -b com.google.santa-driver 2>/dev/null
launchctl unload /Library/LaunchAgents/com.google.santa.plist 2>/dev/null
""",
)

run_command(
    name = "load",
    cmd = """
sudo launchctl load /Library/LaunchDaemons/com.google.santad.plist
sudo launchctl load /Library/LaunchDaemons/com.google.santa.bundleservice.plist
sudo launchctl load /Library/LaunchDaemons/com.google.santa.metricservice.plist
launchctl load /Library/LaunchAgents/com.google.santa.plist
""",
)

run_command(
    name = "reload",
    srcs = [
        "//Source/santa:Santa",
        "//Source/santa_driver",
    ],
    cmd = """
set -e

rm -rf /tmp/bazel_santa_reload
unzip -d /tmp/bazel_santa_reload \
    $${BUILD_WORKSPACE_DIRECTORY}/bazel-out/*$(COMPILATION_MODE)*/bin/Source/santa_driver/santa_driver.zip >/dev/null
unzip -d /tmp/bazel_santa_reload \
    $${BUILD_WORKSPACE_DIRECTORY}/bazel-out/*$(COMPILATION_MODE)*/bin/Source/santa/Santa.zip >/dev/null
echo "You may be asked for your password for sudo"
sudo BINARIES=/tmp/bazel_santa_reload CONF=$${BUILD_WORKSPACE_DIRECTORY}/Conf \
    $${BUILD_WORKSPACE_DIRECTORY}/Conf/install.sh
rm -rf /tmp/bazel_santa_reload
echo "Time to stop being naughty"
""",
)

################################################################################
# Release rules - used to create a release tarball
################################################################################
genrule(
    name = "release",
    srcs = [
        "//Source/santa:Santa",
        "Conf/install.sh",
        "Conf/uninstall.sh",
        "Conf/com.google.santa.bundleservice.plist",
        "Conf/com.google.santa.metricservice.plist",
        "Conf/com.google.santad.plist",
        "Conf/com.google.santa.plist",
        "Conf/com.google.santa.asl.conf",
        "Conf/com.google.santa.newsyslog.conf",
        "Conf/Package/Distribution.xml",
        "Conf/Package/notarization_tool.sh",
        "Conf/Package/package_and_sign.sh",
        "Conf/Package/postinstall",
        "Conf/Package/preinstall",
    ],
    outs = ["santa-" + SANTA_VERSION + ".tar.gz"],
    cmd = select({
        "//conditions:default": """
        echo "ERROR: Trying to create a release tarball without optimization."
        echo "Please add '-c opt' flag to bazel invocation"
        """,
        ":opt_build": """
      # Extract Santa.zip
      for SRC in $(SRCS); do
        if [ "$$(basename $${SRC})" == "Santa.zip" ]; then
          mkdir -p $(@D)/binaries
          unzip -q $${SRC} -d $(@D)/binaries >/dev/null
        fi
      done

      # Copy config files
      for SRC in $(SRCS); do
        if [[ "$$(dirname $${SRC})" == *"Conf"* ]]; then
          mkdir -p $(@D)/conf
          cp -H $${SRC} $(@D)/conf/
        fi
      done

      # Gather together the dSYMs. Throw an error if no dSYMs were found
      for SRC in $(SRCS); do
        case $${SRC} in
          *santad.dSYM*Info.plist)
            mkdir -p $(@D)/dsym
            cp -LR $$(dirname $$(dirname $${SRC})) $(@D)/dsym/santad.dSYM
            ;;
          *santactl.dSYM*Info.plist)
            mkdir -p $(@D)/dsym
            cp -LR $$(dirname $$(dirname $${SRC})) $(@D)/dsym/santactl.dSYM
            ;;
          *santabundleservice.dSYM*Info.plist)
            mkdir -p $(@D)/dsym
            cp -LR $$(dirname $$(dirname $${SRC})) $(@D)/dsym/santabundleservice.dSYM
            ;;
          *santametricservice.dSYM*Info.plist)
            mkdir -p $(@D)/dsym
            cp -LR $$(dirname $$(dirname $${SRC})) $(@D)/dsym/santametricservice.dSYM
            ;;
          *Santa.app.dSYM*Info.plist)
            mkdir -p $(@D)/dsym
            cp -LR $$(dirname $$(dirname $${SRC})) $(@D)/dsym/Santa.app.dSYM
            ;;
          *com.google.santa.daemon.systemextension.dSYM*Info.plist)
            mkdir -p $(@D)/dsym
            cp -LR $$(dirname $$(dirname $${SRC})) $(@D)/dsym/com.google.santa.daemon.systemextension.dSYM
            ;;
        esac
      done

      # Cause a build failure if the dSYMs are missing.
      if [[ ! -d "$(@D)/dsym" ]]; then
        echo "dsym dir missing: Did you forget to use --apple_generate_dsym?"
        echo "This flag is required for the 'release' target."
        exit 1
      fi

      # Update all the timestamps to now. Bazel avoids timestamps to allow
      # builds to be hermetic and cacheable but for releases we want the
      # timestamps to be more-or-less correct.
      find $(@D)/{binaries,conf,dsym} -exec touch {} \\;

      # Create final output tar
      tar -C $(@D) -czpf $(@) binaries dsym conf
    """,
    }),
    heuristic_label_expansion = 0,
)

genrule(
    name = "release_driver",
    srcs = [
        "//Source/santa_driver",
    ],
    outs = ["santa-driver-" + SANTA_VERSION + ".tar.gz"],
    cmd = select({
        "//conditions:default": """
        echo "ERROR: Trying to create a release tarball without optimization."
        echo "Please add '-c opt' flag to bazel invocation"
        """,
        ":opt_build": """
      # Extract santa_driver.zip
      for SRC in $(SRCS); do
        if [ "$$(basename $${SRC})" == "santa_driver.zip" ]; then
          mkdir -p $(@D)/binaries
          unzip -q $${SRC} -d $(@D)/binaries >/dev/null
        fi
      done

      # Gather together the dSYMs. Throw an error if no dSYMs were found
      for SRC in $(SRCS); do
        case $${SRC} in
          *santa-driver.kext.dSYM*Info.plist)
            mkdir -p $(@D)/dsym
            cp -LR $$(dirname $$(dirname $${SRC})) $(@D)/dsym/santa-driver.kext.dSYM
            ;;
        esac
      done

      # Cause a build failure if the dSYMs are missing.
      if [[ ! -d "$(@D)/dsym" ]]; then
        echo "dsym dir missing: Did you forget to use --apple_generate_dsym?"
        echo "This flag is required for the 'release' target."
        exit 1
      fi

      # Update all the timestamps to now. Bazel avoids timestamps to allow
      # builds to be hermetic and cacheable but for releases we want the
      # timestamps to be more-or-less correct.
      find $(@D)/{binaries,dsym} -exec touch {} \\;

      # Create final output tar
      tar -C $(@D) -czpf $(@) binaries dsym
    """,
    }),
    heuristic_label_expansion = 0,
)

test_suite(
    name = "unit_tests",
    tests = [
        "//Source/common:unit_tests",
        "//Source/santactl:unit_tests",
<<<<<<< HEAD
        "//Source/santad:unit_tests",
=======
        "//Source/santad:SNTApplicationCoreMetricsTest",
        "//Source/santad:SNTApplicationTest",
        "//Source/santad:SNTDeviceManagerTest",
        "//Source/santad:SNTEndpointSecurityManagerTest",
        "//Source/santad:SNTEventTableTest",
        "//Source/santad:SNTExecutionControllerTest",
        "//Source/santad:SNTRuleTableTest",
>>>>>>> b0f0cdd4
        "//Source/santametricservice:unit_tests",
        "//Source/santasyncservice:unit_tests",
    ],
)

test_suite(
    name = "benchmarks",
    tests = [
        "//Source/santad:SNTApplicationBenchmark",
    ],
)<|MERGE_RESOLUTION|>--- conflicted
+++ resolved
@@ -233,9 +233,7 @@
     tests = [
         "//Source/common:unit_tests",
         "//Source/santactl:unit_tests",
-<<<<<<< HEAD
         "//Source/santad:unit_tests",
-=======
         "//Source/santad:SNTApplicationCoreMetricsTest",
         "//Source/santad:SNTApplicationTest",
         "//Source/santad:SNTDeviceManagerTest",
@@ -243,7 +241,6 @@
         "//Source/santad:SNTEventTableTest",
         "//Source/santad:SNTExecutionControllerTest",
         "//Source/santad:SNTRuleTableTest",
->>>>>>> b0f0cdd4
         "//Source/santametricservice:unit_tests",
         "//Source/santasyncservice:unit_tests",
     ],
