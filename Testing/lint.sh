#!/bin/bash

function main() {
    err=0
    GIT_ROOT=$(git rev-parse --show-toplevel)

<<<<<<< HEAD
    find $GIT_ROOT \( -name "*.m" -o -name "*.h" -name "*.mm" \) | xargs clang-format --Werror --dry-run
    err="$(( $err | $? ))"
=======
    find $GIT_ROOT \( -name "*.m" -o -name "*.h" -name "*.mm" \) -exec clang-format --Werror --dry-run {} \+
>>>>>>> 1ec70850

    go get github.com/bazelbuild/buildtools/buildifier
    ~/go/bin/buildifier --lint=warn -r $GIT_ROOT
    err="$(( $err | $? ))"
    return $err
}

main $@
exit $?<|MERGE_RESOLUTION|>--- conflicted
+++ resolved
@@ -1,15 +1,11 @@
 #!/bin/bash
 
 function main() {
+    GIT_ROOT=$(git rev-parse --show-toplevel)
     err=0
-    GIT_ROOT=$(git rev-parse --show-toplevel)
 
-<<<<<<< HEAD
-    find $GIT_ROOT \( -name "*.m" -o -name "*.h" -name "*.mm" \) | xargs clang-format --Werror --dry-run
+    find $GIT_ROOT \( -name "*.m" -o -name "*.h" -name "*.mm" \) -exec clang-format --Werror --dry-run {} \+
     err="$(( $err | $? ))"
-=======
-    find $GIT_ROOT \( -name "*.m" -o -name "*.h" -name "*.mm" \) -exec clang-format --Werror --dry-run {} \+
->>>>>>> 1ec70850
 
     go get github.com/bazelbuild/buildtools/buildifier
     ~/go/bin/buildifier --lint=warn -r $GIT_ROOT
