--- conflicted
+++ resolved
@@ -143,24 +143,6 @@
     shallow_since = "1609349457 +0100",
 )
 
-<<<<<<< HEAD
-# Fuzzing
-
-git_repository(
-    name = "rules_fuzzing",
-    commit = "b193df79b10dbfb4c623bda23e825e835f12bada",  # Commit post PR 213 which fixes macOS
-    remote = "https://github.com/bazelbuild/rules_fuzzing",
-    shallow_since = "1668184479 -0500",
-)
-
-load("@rules_fuzzing//fuzzing:repositories.bzl", "rules_fuzzing_dependencies")
-
-rules_fuzzing_dependencies()
-
-load("@rules_fuzzing//fuzzing:init.bzl", "rules_fuzzing_init")
-
-rules_fuzzing_init()
-=======
 # Moroz (for testing)
 
 http_archive(
@@ -196,4 +178,20 @@
 go_register_toolchains(version = "1.19.3")
 
 gazelle_dependencies()
->>>>>>> 60f53bc2
+
+# Fuzzing
+
+git_repository(
+    name = "rules_fuzzing",
+    commit = "b193df79b10dbfb4c623bda23e825e835f12bada",  # Commit post PR 213 which fixes macOS
+    remote = "https://github.com/bazelbuild/rules_fuzzing",
+    shallow_since = "1668184479 -0500",
+)
+
+load("@rules_fuzzing//fuzzing:repositories.bzl", "rules_fuzzing_dependencies")
+
+rules_fuzzing_dependencies()
+
+load("@rules_fuzzing//fuzzing:init.bzl", "rules_fuzzing_init")
+
+rules_fuzzing_init()