--- conflicted
+++ resolved
@@ -640,7 +640,6 @@
     auto vnode_id = GetVnodeIDForVnode(context, vp);
     vfs_context_rele(context);
 
-<<<<<<< HEAD
     if (action == KAUTH_FILEOP_CLOSE) {
       RemoveFromCache(vnode_id);
       auto message = NewMessage(nullptr);
@@ -663,9 +662,6 @@
       delete message;
       return;
     } else if (action == KAUTH_FILEOP_EXEC) {
-=======
-    if (action == KAUTH_FILEOP_EXEC) {
->>>>>>> e9a835a6
       auto message = NewMessage(nullptr);
       message->vnode_id = vnode_id;
       message->action = ACTION_NOTIFY_EXEC;
