--- conflicted
+++ resolved
@@ -89,19 +89,11 @@
     .path = MakeStringToken(binaryPath),
   };
   es_process_t proc = {
-<<<<<<< HEAD
-    .executable = &binary,
-    .is_es_client = false,
-    .codesigning_flags = 0x1 | 0x20000000,  // CS_VALID | CS_SIGNED - See kern/cs_blobs.h
-    .session_id = 12345,
-    .group_id = 12345,
-=======
->>>>>>> 38f580de
     .ppid = 12345,
     .original_ppid = 12345,
     .group_id = 12345,
     .session_id = 12345,
-    .codesigning_flags = 570509313,
+    .codesigning_flags = 0x1 | 0x20000000,  // CS_VALID | CS_SIGNED - See kern/cs_blobs.h
     .is_platform_binary = false,
     .is_es_client = false,
     .executable = &binary,
