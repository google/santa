--- conflicted
+++ resolved
@@ -65,12 +65,9 @@
   // RESPONSES
   ACTION_RESPOND_ALLOW = 20,
   ACTION_RESPOND_DENY = 21,
-<<<<<<< HEAD
-  ACTION_RESPOND_ALLOW_COMPILER = 22,
-  ACTION_RESPOND_ALLOW_TRANSITIVE = 23,
-=======
   ACTION_RESPOND_TOOLONG = 22,
->>>>>>> 10313749
+  ACTION_RESPOND_ALLOW_COMPILER = 23,
+  ACTION_RESPOND_ALLOW_TRANSITIVE = 24,
 
   // NOTIFY
   ACTION_NOTIFY_EXEC = 30,
