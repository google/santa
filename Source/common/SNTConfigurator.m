/// Copyright 2015 Google Inc. All rights reserved.
///
/// Licensed under the Apache License, Version 2.0 (the "License");
/// you may not use this file except in compliance with the License.
/// You may obtain a copy of the License at
///
///    http://www.apache.org/licenses/LICENSE-2.0
///
///    Unless required by applicable law or agreed to in writing, software
///    distributed under the License is distributed on an "AS IS" BASIS,
///    WITHOUT WARRANTIES OR CONDITIONS OF ANY KIND, either express or implied.
///    See the License for the specific language governing permissions and
///    limitations under the License.

#import "SNTConfigurator.h"

#include <sys/stat.h>

#import "SNTLogging.h"
#import "SNTStrengthify.h"
#import "SNTSystemInfo.h"

@interface SNTConfigurator ()
/// A NSUserDefaults object set to use the com.google.santa suite.
@property(readonly, nonatomic) NSUserDefaults *defaults;

// Keys and expected value types.
@property(readonly, nonatomic) NSDictionary *syncServerKeyTypes;
@property(readonly, nonatomic) NSDictionary *forcedConfigKeyTypes;

/// Holds the configurations from a sync server and mobileconfig.
@property NSMutableDictionary *syncState;
@property NSMutableDictionary *configState;
@end

@implementation SNTConfigurator

/// The hard-coded path to the sync state file.
NSString *const kSyncStateFilePath = @"/var/db/santa/sync-state.plist";

/// The domain used by mobileconfig.
static NSString *const kMobileConfigDomain = @"com.google.santa";

/// The keys managed by a mobileconfig.
static NSString *const kSyncBaseURLKey = @"SyncBaseURL";
static NSString *const kClientAuthCertificateFileKey = @"ClientAuthCertificateFile";
static NSString *const kClientAuthCertificatePasswordKey = @"ClientAuthCertificatePassword";
static NSString *const kClientAuthCertificateCNKey = @"ClientAuthCertificateCN";
static NSString *const kClientAuthCertificateIssuerKey = @"ClientAuthCertificateIssuerCN";
static NSString *const kServerAuthRootsDataKey = @"ServerAuthRootsData";
static NSString *const kServerAuthRootsFileKey = @"ServerAuthRootsFile";

static NSString *const kMachineOwnerKey = @"MachineOwner";
static NSString *const kMachineIDKey = @"MachineID";
static NSString *const kMachineOwnerPlistFileKey = @"MachineOwnerPlist";
static NSString *const kMachineOwnerPlistKeyKey = @"MachineOwnerKey";
static NSString *const kMachineIDPlistFileKey = @"MachineIDPlist";
static NSString *const kMachineIDPlistKeyKey = @"MachineIDKey";

static NSString *const kMoreInfoURLKey = @"MoreInfoURL";
static NSString *const kEventDetailURLKey = @"EventDetailURL";
static NSString *const kEventDetailTextKey = @"EventDetailText";
static NSString *const kUnknownBlockMessage = @"UnknownBlockMessage";
static NSString *const kBannedBlockMessage = @"BannedBlockMessage";
static NSString *const kModeNotificationMonitor = @"ModeNotificationMonitor";
static NSString *const kModeNotificationLockdown = @"ModeNotificationLockdown";

static NSString *const kEnablePageZeroProtectionKey = @"EnablePageZeroProtection";

static NSString *const kFileChangesRegexKey = @"FileChangesRegex";

static NSString *const kEventLogType = @"EventLogType";
static NSString *const kEventLogPath = @"EventLogPath";

static NSString *const kEnableMachineIDDecoration = @"EnableMachineIDDecoration";

// The keys managed by a sync server or mobileconfig.
static NSString *const kClientModeKey = @"ClientMode";
static NSString *const kTransitiveWhitelistingEnabledKey = @"TransitiveWhitelistingEnabled";
static NSString *const kWhitelistRegexKey = @"WhitelistRegex";
static NSString *const kBlacklistRegexKey = @"BlacklistRegex";

// The keys managed by a sync server.
static NSString *const kFullSyncLastSuccess = @"FullSyncLastSuccess";
static NSString *const kRuleSyncLastSuccess = @"RuleSyncLastSuccess";
static NSString *const kSyncCleanRequired = @"SyncCleanRequired";

- (instancetype)init {
  self = [super init];
  if (self) {
    Class number = [NSNumber class];
    Class re = [NSRegularExpression class];
    Class date = [NSDate class];
    Class string = [NSString class];
    Class data = [NSData class];
    _syncServerKeyTypes = @{
      kClientModeKey : number,
      kTransitiveWhitelistingEnabledKey : number,
      kWhitelistRegexKey : re,
      kBlacklistRegexKey : re,
      kFullSyncLastSuccess : date,
      kRuleSyncLastSuccess : date,
      kSyncCleanRequired : number
    };
    _forcedConfigKeyTypes = @{
      kClientModeKey : number,
      kTransitiveWhitelistingEnabledKey : number,
      kFileChangesRegexKey : re,
      kWhitelistRegexKey : re,
      kBlacklistRegexKey : re,
      kEnablePageZeroProtectionKey : number,
      kMoreInfoURLKey : string,
      kEventDetailURLKey : string,
      kEventDetailTextKey : string,
      kUnknownBlockMessage : string,
      kBannedBlockMessage : string,
      kModeNotificationMonitor : string,
      kModeNotificationLockdown : string,
      kSyncBaseURLKey : string,
      kClientAuthCertificateFileKey : string,
      kClientAuthCertificatePasswordKey : string,
      kClientAuthCertificateCNKey : string,
      kClientAuthCertificateIssuerKey : string,
      kServerAuthRootsDataKey  : data,
      kServerAuthRootsFileKey : string,
      kMachineOwnerKey : string,
      kMachineIDKey : string,
      kMachineOwnerPlistFileKey : string,
      kMachineOwnerPlistKeyKey : string,
      kMachineIDPlistFileKey : string,
      kMachineIDPlistKeyKey : string,
      kEventLogType : string,
      kEventLogPath : string,
      kEnableMachineIDDecoration : number,
    };
    _defaults = [NSUserDefaults standardUserDefaults];
    [_defaults addSuiteNamed:@"com.google.santa"];
    _configState = [self readForcedConfig];
    _syncState = [self readSyncStateFromDisk] ?: [NSMutableDictionary dictionary];
    [self startWatchingDefaults];
  }
  return self;
}

#pragma mark Singleton retriever

+ (instancetype)configurator {
  static SNTConfigurator *sharedConfigurator;
  static dispatch_once_t onceToken;
  dispatch_once(&onceToken, ^{
    sharedConfigurator = [[SNTConfigurator alloc] init];
  });
  return sharedConfigurator;
}

+ (NSSet *)syncAndConfigStateSet {
  static NSSet *set;
  static dispatch_once_t onceToken;
  dispatch_once(&onceToken, ^{
    set = [[self syncStateSet] setByAddingObjectsFromSet:[self configStateSet]];
  });
  return set;
}

+ (NSSet *)syncStateSet {
  static NSSet *set;
  static dispatch_once_t onceToken;
  dispatch_once(&onceToken, ^{
    set = [NSSet setWithObject:NSStringFromSelector(@selector(syncState))];
  });
  return set;
}

+ (NSSet *)configStateSet {
  static NSSet *set;
  static dispatch_once_t onceToken;
  dispatch_once(&onceToken, ^{
    set = [NSSet setWithObject:NSStringFromSelector(@selector(configState))];
  });
  return set;
}

#pragma mark KVO Dependencies

+ (NSSet *)keyPathsForValuesAffectingClientMode {
  return [self syncAndConfigStateSet];
}

+ (NSSet *)keyPathsForValuesAffectingWhitelistPathRegex {
  return [self syncAndConfigStateSet];
}

+ (NSSet *)keyPathsForValuesAffectingBlacklistPathRegex {
  return [self syncAndConfigStateSet];
}

+ (NSSet *)keyPathsForValuesAffectingFileChangesRegex {
  return [self configStateSet];
}

+ (NSSet *)keyPathsForValuesAffectingSyncBaseURL {
  return [self configStateSet];
}

+ (NSSet *)keyPathsForValuesAffectingEnablePageZeroProtection {
  return [self configStateSet];
}

+ (NSSet *)keyPathsForValuesAffectingMoreInfoURL {
  return [self configStateSet];
}

+ (NSSet *)keyPathsForValuesAffectingEventDetailURL {
  return [self configStateSet];
}

+ (NSSet *)keyPathsForValuesAffectingEventDetailText {
  return [self configStateSet];
}

+ (NSSet *)keyPathsForValuesAffectingUnknownBlockMessage {
  return [self configStateSet];
}

+ (NSSet *)keyPathsForValuesAffectingBannedBlockMessage {
  return [self configStateSet];
}

+ (NSSet *)keyPathsForValuesAffectingModeNotificationMonitor {
  return [self configStateSet];
}

+ (NSSet *)keyPathsForValuesAffectingModeNotificationLockdown {
  return [self configStateSet];
}

+ (NSSet *)keyPathsForValuesAffectingSyncClientAuthCertificateFile {
  return [self configStateSet];
}

+ (NSSet *)keyPathsForValuesAffectingSyncClientAuthCertificatePassword {
  return [self configStateSet];
}

+ (NSSet *)keyPathsForValuesAffectingSyncClientAuthCertificateCn {
  return [self configStateSet];
}

+ (NSSet *)keyPathsForValuesAffectingSyncClientAuthCertificateIssuer {
  return [self configStateSet];
}

+ (NSSet *)keyPathsForValuesAffectingSyncServerAuthRootsData {
  return [self configStateSet];
}

+ (NSSet *)keyPathsForValuesAffectingSyncServerAuthRootsFile {
  return [self configStateSet];
}

+ (NSSet *)keyPathsForValuesAffectingMachineOwner {
  return [self configStateSet];
}

+ (NSSet *)keyPathsForValuesAffectingMachineID {
  return [self configStateSet];
}

+ (NSSet *)keyPathsForValuesAffectingFullSyncLastSuccess {
  return [self syncStateSet];
}

+ (NSSet *)keyPathsForValuesAffectingRuleSyncLastSuccess {
  return [self syncStateSet];
}

+ (NSSet *)keyPathsForValuesAffectingSyncCleanRequired {
  return [self syncStateSet];
}

+ (NSSet *)keyPathsForValuesAffectingEventLogType {
  return [self configStateSet];
}

+ (NSSet *)keyPathsForValuesAffectingEventLogPath {
  return [self configStateSet];
}

<<<<<<< HEAD
+ (NSSet *)keyPathsForValuesAffectingTransitiveWhitelistingEnabled {
=======
+ (NSSet *)keyPathsForValuesAffectingEnableMachineIDDecoration {
>>>>>>> 40ee4829
  return [self configStateSet];
}

#pragma mark Public Interface

- (SNTClientMode)clientMode {
  SNTClientMode cm = [self.syncState[kClientModeKey] longLongValue];
  if (cm == SNTClientModeMonitor || cm == SNTClientModeLockdown) {
    return cm;
  }

  cm = [self.configState[kClientModeKey] longLongValue];
  if (cm == SNTClientModeMonitor || cm == SNTClientModeLockdown) {
    return cm;
  }

  return SNTClientModeMonitor;
}

- (void)setSyncServerClientMode:(SNTClientMode)newMode {
  if (newMode == SNTClientModeMonitor || newMode == SNTClientModeLockdown) {
    [self updateSyncStateForKey:kClientModeKey value:@(newMode)];
  } else {
    LOGW(@"Ignoring request to change client mode to %ld", newMode);
  }
}

- (BOOL)transitiveWhitelistingEnabled {
  return [self.configState[kTransitiveWhitelistingEnabledKey] boolValue];
}

- (void)setTransitiveWhitelistingEnabled:(BOOL)enabled {
  [self updateSyncStateForKey:kTransitiveWhitelistingEnabledKey value:@(enabled)];
}

- (NSRegularExpression *)whitelistPathRegex {
  return self.syncState[kWhitelistRegexKey] ?: self.configState[kWhitelistRegexKey];
}

- (void)setSyncServerWhitelistPathRegex:(NSRegularExpression *)re {
  [self updateSyncStateForKey:kWhitelistRegexKey value:re];
}

- (NSRegularExpression *)blacklistPathRegex {
  return self.syncState[kBlacklistRegexKey] ?: self.configState[kBlacklistRegexKey];
}

- (void)setSyncServerBlacklistPathRegex:(NSRegularExpression *)re {
  [self updateSyncStateForKey:kBlacklistRegexKey value:re];
}

- (NSRegularExpression *)fileChangesRegex {
  return self.configState[kFileChangesRegexKey];
}

- (NSURL *)syncBaseURL {
  NSString *urlString = self.configState[kSyncBaseURLKey];
  NSURL *url = [NSURL URLWithString:urlString];
  if (urlString && !url) LOGW(@"SyncBaseURL is not a valid URL!");
  return url;
}

- (BOOL)enablePageZeroProtection {
  NSNumber *number = self.configState[kEnablePageZeroProtectionKey];
  return number ? [number boolValue] : YES;
}

- (NSURL *)moreInfoURL {
  return [NSURL URLWithString:self.configState[kMoreInfoURLKey]];
}

- (NSString *)eventDetailURL {
  return self.configState[kEventDetailURLKey];
}

- (NSString *)eventDetailText {
  return self.configState[kEventDetailTextKey];
}

- (NSString *)unknownBlockMessage {
  return self.configState[kUnknownBlockMessage];
}

- (NSString *)bannedBlockMessage {
  return self.configState[kBannedBlockMessage];
}

- (NSString *)modeNotificationMonitor {
  return self.configState[kModeNotificationMonitor];
}

- (NSString *)modeNotificationLockdown {
  return self.configState[kModeNotificationLockdown];
}

- (NSString *)syncClientAuthCertificateFile {
  return self.configState[kClientAuthCertificateFileKey];
}

- (NSString *)syncClientAuthCertificatePassword {
  return self.configState[kClientAuthCertificatePasswordKey];
}

- (NSString *)syncClientAuthCertificateCn {
  return self.configState[kClientAuthCertificateCNKey];
}

- (NSString *)syncClientAuthCertificateIssuer {
  return self.configState[kClientAuthCertificateIssuerKey];
}

- (NSData *)syncServerAuthRootsData {
  return self.configState[kServerAuthRootsDataKey];
}

- (NSString *)syncServerAuthRootsFile {
  return self.configState[kServerAuthRootsFileKey];
}

- (NSDate *)fullSyncLastSuccess {
  return self.syncState[kFullSyncLastSuccess];
}

- (void)setFullSyncLastSuccess:(NSDate *)fullSyncLastSuccess {
  [self updateSyncStateForKey:kFullSyncLastSuccess value:fullSyncLastSuccess];
  self.ruleSyncLastSuccess = fullSyncLastSuccess;
}

- (NSDate *)ruleSyncLastSuccess {
  return self.syncState[kRuleSyncLastSuccess];
}

- (void)setRuleSyncLastSuccess:(NSDate *)ruleSyncLastSuccess {
  [self updateSyncStateForKey:kRuleSyncLastSuccess value:ruleSyncLastSuccess];
}

- (BOOL)syncCleanRequired {
  return [self.syncState[kSyncCleanRequired] boolValue];
}

- (void)setSyncCleanRequired:(BOOL)syncCleanRequired {
  [self updateSyncStateForKey:kSyncCleanRequired value:@(syncCleanRequired)];
}

- (NSString *)machineOwner {
  NSString *machineOwner = self.configState[kMachineOwnerKey];
  if (machineOwner) return machineOwner;

  NSString *plistPath = self.configState[kMachineOwnerPlistFileKey];
  NSString *plistKey = self.configState[kMachineOwnerPlistKeyKey];
  if (plistPath && plistKey) {
    NSDictionary *plist = [NSDictionary dictionaryWithContentsOfFile:plistPath];
    machineOwner = [plist[plistKey] isKindOfClass:[NSString class]] ? plist[plistKey] : nil;
  }

  return machineOwner ?: @"";
}

- (NSString *)machineID {
  NSString *machineId = self.configState[kMachineIDKey];
  if (machineId) return machineId;

  NSString *plistPath = self.configState[kMachineIDPlistFileKey];
  NSString *plistKey = self.configState[kMachineIDPlistKeyKey];

  if (plistPath && plistKey) {
    NSDictionary *plist = [NSDictionary dictionaryWithContentsOfFile:plistPath];
    machineId = [plist[plistKey] isKindOfClass:[NSString class]] ? plist[plistKey] : nil;
  }

  return machineId.length ? machineId : [SNTSystemInfo hardwareUUID];
}

- (SNTEventLogType)eventLogType {
  NSString *s = [self.configState[kEventLogType] lowercaseString];
  return [s isEqualToString:@"syslog"] ? SNTEventLogTypeSyslog : SNTEventLogTypeFilelog;
}

- (NSString *)eventLogPath {
  return self.configState[kEventLogPath] ?: @"/var/db/santa/santa.log";
}

- (BOOL)enableMachineIDDecoration {
  NSNumber *number = self.configState[kEnableMachineIDDecoration];
  return number ? [number boolValue] : NO;
}

#pragma mark Private

///
///  Update the syncState. Triggers a KVO event for all dependents.
///
- (void)updateSyncStateForKey:(NSString *)key value:(id)value {
  dispatch_async(dispatch_get_main_queue(), ^{
    NSMutableDictionary *syncState = self.syncState.mutableCopy;
    syncState[key] = value;
    self.syncState = syncState;
    [self saveSyncStateToDisk];
  });
}

///
///  Read the saved syncState.
///
- (NSMutableDictionary *)readSyncStateFromDisk {
  // Only read the sync state if a sync server is configured.
  if (!self.syncBaseURL) return nil;
  // Only santad should read this file.
  if (geteuid() != 0) return nil;
  NSMutableDictionary *syncState =
      [NSMutableDictionary dictionaryWithContentsOfFile:kSyncStateFilePath];
  for (NSString *key in syncState.allKeys) {
    if (self.syncServerKeyTypes[key] == [NSRegularExpression class]) {
      NSString *pattern = [syncState[key] isKindOfClass:[NSString class]] ? syncState[key] : nil;
      syncState[key] = [self expressionForPattern:pattern];
    } else if (![syncState[key] isKindOfClass:self.syncServerKeyTypes[key]]) {
      syncState[key] = nil;
      continue;
    }
  }
  return syncState;
}

///
///  Saves the current effective syncState to disk.
///
- (void)saveSyncStateToDisk {
  // Only save the sync state if a sync server is configured.
  if (!self.syncBaseURL) return;
  // Only santad should write to this file.
  if (geteuid() != 0) return;
  // Either remove
  NSMutableDictionary *syncState = self.syncState.mutableCopy;
  syncState[kWhitelistRegexKey] = [syncState[kWhitelistRegexKey] pattern];
  syncState[kBlacklistRegexKey] = [syncState[kBlacklistRegexKey] pattern];
  [syncState writeToFile:kSyncStateFilePath atomically:YES];
  [[NSFileManager defaultManager] setAttributes:@{ NSFilePosixPermissions : @0644 }
                                   ofItemAtPath:kSyncStateFilePath error:NULL];
}

- (void)clearSyncState {
  self.syncState = [NSMutableDictionary dictionary];
}

#pragma mark Private Defaults Methods

- (NSRegularExpression *)expressionForPattern:(NSString *)pattern {
  if (!pattern) return nil;
  if (![pattern hasPrefix:@"^"]) pattern = [@"^" stringByAppendingString:pattern];
  return [NSRegularExpression regularExpressionWithPattern:pattern options:0 error:NULL];
}

- (NSMutableDictionary *)readForcedConfig {
  NSMutableDictionary *forcedConfig = [NSMutableDictionary dictionary];
  for (NSString *key in self.forcedConfigKeyTypes) {
    id obj = [self forcedConfigValueForKey:key];
    forcedConfig[key] = [obj isKindOfClass:self.forcedConfigKeyTypes[key]] ? obj : nil;
    // Create the regex objects now
    if (self.forcedConfigKeyTypes[key] == [NSRegularExpression class]) {
      NSString *pattern = [obj isKindOfClass:[NSString class]] ? obj : nil;
      forcedConfig[key] = [self expressionForPattern:pattern];
    }
  }
  return forcedConfig;
}

- (id)forcedConfigValueForKey:(NSString *)key {
  id obj = [self.defaults objectForKey:key];
  return [self.defaults objectIsForcedForKey:key inDomain:kMobileConfigDomain] ? obj : nil;
}

- (void)startWatchingDefaults {
  // Only santad should listen.
  if (geteuid() != 0) return;
  [[NSNotificationCenter defaultCenter] addObserver:self
                                           selector:@selector(defaultsChanged:)
                                               name:NSUserDefaultsDidChangeNotification
                                             object:nil];
}

- (void)defaultsChanged:(void *)v {
  SEL handleChange = @selector(handleChange);
  [NSObject cancelPreviousPerformRequestsWithTarget:self selector:handleChange object:nil];
  [self performSelector:handleChange withObject:nil afterDelay:5.0f];
}

///
///  Update the configState. Triggers a KVO event for all dependents.
///
- (void)handleChange {
  self.configState = [self readForcedConfig];
}

@end<|MERGE_RESOLUTION|>--- conflicted
+++ resolved
@@ -286,11 +286,11 @@
   return [self configStateSet];
 }
 
-<<<<<<< HEAD
++ (NSSet *)keyPathsForValuesAffectingEnableMachineIDDecoration {
+  return [self configStateSet];
+}
+
 + (NSSet *)keyPathsForValuesAffectingTransitiveWhitelistingEnabled {
-=======
-+ (NSSet *)keyPathsForValuesAffectingEnableMachineIDDecoration {
->>>>>>> 40ee4829
   return [self configStateSet];
 }
 
