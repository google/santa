/// Copyright 2015 Google Inc. All rights reserved.
///
/// Licensed under the Apache License, Version 2.0 (the "License");
/// you may not use this file except in compliance with the License.
/// You may obtain a copy of the License at
///
///    http://www.apache.org/licenses/LICENSE-2.0
///
///    Unless required by applicable law or agreed to in writing, software
///    distributed under the License is distributed on an "AS IS" BASIS,
///    WITHOUT WARRANTIES OR CONDITIONS OF ANY KIND, either express or implied.
///    See the License for the specific language governing permissions and
///    limitations under the License.

@import Foundation;

#import "SNTCommand.h"
#import "SNTCommandController.h"

#import "SNTConfigurator.h"
#import "SNTXPCConnection.h"
#import "SNTXPCControlInterface.h"

@interface SNTCommandStatus : SNTCommand<SNTCommandProtocol>
@end

@implementation SNTCommandStatus

REGISTER_COMMAND_NAME(@"status")

+ (BOOL)requiresRoot {
  return NO;
}

+ (BOOL)requiresDaemonConn {
  return YES;
}

+ (NSString *)shortHelpText {
  return @"Show Santa status information.";
}

+ (NSString *)longHelpText {
  return (@"Provides details about Santa while it's running.\n"
          @"  Use --json to output in JSON format");
}

- (void)runWithArguments:(NSArray *)arguments {
  dispatch_group_t group = dispatch_group_create();

  // Daemon status
  __block NSString *clientMode;
  __block uint64_t cpuEvents, ramEvents;
  __block double cpuPeak, ramPeak;
  dispatch_group_enter(group);
  [[self.daemonConn remoteObjectProxy] clientMode:^(SNTClientMode cm) {
    switch (cm) {
      case SNTClientModeMonitor:
        clientMode = @"Monitor";
        break;
      case SNTClientModeLockdown:
        clientMode = @"Lockdown";
        break;
      default:
        clientMode = [NSString stringWithFormat:@"Unknown (%ld)", cm];
        break;
    }
    dispatch_group_leave(group);
  }];
  dispatch_group_enter(group);
  [[self.daemonConn remoteObjectProxy] watchdogInfo:^(uint64_t wd_cpuEvents, uint64_t wd_ramEvents,
                                                      double wd_cpuPeak, double wd_ramPeak) {
    cpuEvents = wd_cpuEvents;
    cpuPeak = wd_cpuPeak;
    ramEvents = wd_ramEvents;
    ramPeak = wd_ramPeak;
    dispatch_group_leave(group);
  }];

  BOOL fileLogging = ([[SNTConfigurator configurator] fileChangesRegex] != nil);

  // Kext status
  __block uint64_t rootCacheCount = -1, nonRootCacheCount = -1;
  dispatch_group_enter(group);
<<<<<<< HEAD
  [[self.daemonConn remoteObjectProxy] cacheCount:^(int64_t count) {
    cacheCount = count;
=======
  [[daemonConn remoteObjectProxy] cacheCounts:^(uint64_t rootCache, uint64_t nonRootCache) {
    rootCacheCount = rootCache;
    nonRootCacheCount = nonRootCache;
>>>>>>> 79662d0d
    dispatch_group_leave(group);
  }];

  // Database counts
  __block int64_t eventCount = -1, binaryRuleCount = -1, certRuleCount = -1;
  dispatch_group_enter(group);
  [[self.daemonConn remoteObjectProxy] databaseRuleCounts:^(int64_t binary, int64_t certificate) {
    binaryRuleCount = binary;
    certRuleCount = certificate;
    dispatch_group_leave(group);
  }];
  dispatch_group_enter(group);
  [[self.daemonConn remoteObjectProxy] databaseEventCount:^(int64_t count) {
    eventCount = count;
    dispatch_group_leave(group);
  }];

  // Sync status
  NSString *syncURLStr = [[[SNTConfigurator configurator] syncBaseURL] absoluteString];
  NSDateFormatter *dateFormatter = [[NSDateFormatter alloc] init];
  dateFormatter.dateFormat = @"yyyy/MM/dd HH:mm:ss Z";
  NSDate *lastSyncSuccess = [[SNTConfigurator configurator] fullSyncLastSuccess];
  NSString *lastSyncSuccessStr = [dateFormatter stringFromDate:lastSyncSuccess] ?: @"Never";
  NSDate *lastRuleSyncSuccess = [[SNTConfigurator configurator] ruleSyncLastSuccess];
  NSString *lastRuleSyncSuccessStr =
      [dateFormatter stringFromDate:lastRuleSyncSuccess] ?: lastSyncSuccessStr;
  BOOL syncCleanReqd = [[SNTConfigurator configurator] syncCleanRequired];

  __block BOOL pushNotifications = NO;
  if ([[SNTConfigurator configurator] syncBaseURL]) {
    dispatch_group_enter(group);
    [[self.daemonConn remoteObjectProxy] pushNotifications:^(BOOL response) {
      pushNotifications = response;
      dispatch_group_leave(group);
    }];
  }

  __block BOOL bundlesEnabled = NO;
  if ([[SNTConfigurator configurator] syncBaseURL]) {
    dispatch_group_enter(group);
    [[self.daemonConn remoteObjectProxy] bundlesEnabled:^(BOOL response) {
      bundlesEnabled = response;
      dispatch_group_leave(group);
    }];
  }

  // Wait a maximum of 5s for stats collected from daemon to arrive.
  if (dispatch_group_wait(group, dispatch_time(DISPATCH_TIME_NOW, NSEC_PER_SEC * 5))) {
    fprintf(stderr, "Failed to retrieve some stats from daemon\n\n");
  }

  if ([arguments containsObject:@"--json"]) {
    NSDictionary *stats = @{
      @"daemon" : @{
        @"mode" : clientMode ?: @"null",
        @"file_logging" : @(fileLogging),
        @"watchdog_cpu_events" : @(cpuEvents),
        @"watchdog_ram_events" : @(ramEvents),
        @"watchdog_cpu_peak" : @(cpuPeak),
        @"watchdog_ram_peak" : @(ramPeak),
      },
      @"kernel" : @{
        @"root_cache_count" : @(rootCacheCount),
        @"non_root_cache_count": @(nonRootCacheCount),
      },
      @"database" : @{
        @"binary_rules" : @(binaryRuleCount),
        @"certificate_rules" : @(certRuleCount),
        @"events_pending_upload" : @(eventCount),
      },
      @"sync" : @{
        @"server" : syncURLStr ?: @"null",
        @"clean_required" : @(syncCleanReqd),
        @"last_successful_full" : lastSyncSuccessStr ?: @"null",
        @"last_successful_rule" : lastRuleSyncSuccessStr ?: @"null",
        @"push_notifications" : pushNotifications ? @"Connected" : @"Disconnected",
        @"bundle_scanning" : @(bundlesEnabled)
      },
    };
    NSData *statsData = [NSJSONSerialization dataWithJSONObject:stats
                                                        options:NSJSONWritingPrettyPrinted
                                                          error:nil];
    NSString *statsStr = [[NSString alloc] initWithData:statsData encoding:NSUTF8StringEncoding];
    printf("%s\n", [statsStr UTF8String]);
  } else {
    printf(">>> Daemon Info\n");
    printf("  %-25s | %s\n", "Mode", [clientMode UTF8String]);
    printf("  %-25s | %s\n", "File Logging", (fileLogging ? "Yes" : "No"));
    printf("  %-25s | %lld  (Peak: %.2f%%)\n", "Watchdog CPU Events", cpuEvents, cpuPeak);
    printf("  %-25s | %lld  (Peak: %.2fMB)\n", "Watchdog RAM Events", ramEvents, ramPeak);
    printf(">>> Kernel Info\n");
    printf("  %-25s | %lld\n", "Root cache count", rootCacheCount);
    printf("  %-25s | %lld\n", "Non-root cache count", nonRootCacheCount);
    printf(">>> Database Info\n");
    printf("  %-25s | %lld\n", "Binary Rules", binaryRuleCount);
    printf("  %-25s | %lld\n", "Certificate Rules", certRuleCount);
    printf("  %-25s | %lld\n", "Events Pending Upload", eventCount);

    if (syncURLStr) {
      printf(">>> Sync Info\n");
      printf("  %-25s | %s\n", "Sync Server", [syncURLStr UTF8String]);
      printf("  %-25s | %s\n", "Clean Sync Required", (syncCleanReqd ? "Yes" : "No"));
      printf("  %-25s | %s\n", "Last Successful Full Sync", [lastSyncSuccessStr UTF8String]);
      printf("  %-25s | %s\n", "Last Successful Rule Sync", [lastRuleSyncSuccessStr UTF8String]);
      printf("  %-25s | %s\n", "Push Notifications",
             (pushNotifications ? "Connected" : "Disconnected"));
      printf("  %-25s | %s\n", "Bundle Scanning", (bundlesEnabled ? "Yes" : "No"));
    }
  }

  exit(0);
}

@end<|MERGE_RESOLUTION|>--- conflicted
+++ resolved
@@ -82,14 +82,9 @@
   // Kext status
   __block uint64_t rootCacheCount = -1, nonRootCacheCount = -1;
   dispatch_group_enter(group);
-<<<<<<< HEAD
-  [[self.daemonConn remoteObjectProxy] cacheCount:^(int64_t count) {
-    cacheCount = count;
-=======
-  [[daemonConn remoteObjectProxy] cacheCounts:^(uint64_t rootCache, uint64_t nonRootCache) {
+  [[self.daemonConn remoteObjectProxy] cacheCounts:^(uint64_t rootCache, uint64_t nonRootCache) {
     rootCacheCount = rootCache;
     nonRootCacheCount = nonRootCache;
->>>>>>> 79662d0d
     dispatch_group_leave(group);
   }];
 
